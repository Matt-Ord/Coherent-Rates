--- conflicted
+++ resolved
@@ -8,11 +8,7 @@
 )
 
 if __name__ == "__main__":
-<<<<<<< HEAD
-    config = PeriodicSystemConfig((20,), (50,), 50)
-=======
     config = PeriodicSystemConfig((20,), (50,), 50, temperature=155)
->>>>>>> ac5b2f86
     system = HYDROGEN_NICKEL_SYSTEM
     potential = get_extended_interpolated_potential(
         system,
@@ -21,8 +17,4 @@
     )
 
     times = EvenlySpacedTimeBasis(100, 1, 0, 1e-13)
-<<<<<<< HEAD
-    plot_boltzmann_isf(system, config, 155, times, (54,))
-=======
-    plot_boltzmann_isf(system, config, times, (54,))
->>>>>>> ac5b2f86
+    plot_boltzmann_isf(system, config, times, (54,))