from __future__ import annotations

from dataclasses import dataclass
from typing import TYPE_CHECKING, Any, Literal, TypeVar

import numpy as np
from scipy.constants import electron_volt, hbar, k
from surface_potential_analysis.basis.basis import (
    FundamentalBasis,
    FundamentalPositionBasis,
    FundamentalTransformedPositionBasis,
    FundamentalTransformedPositionBasis1d,
    TransformedPositionBasis1d,
)
from surface_potential_analysis.basis.evenly_spaced_basis import (
    EvenlySpacedBasis,
    EvenlySpacedTransformedPositionBasis,
)
from surface_potential_analysis.basis.stacked_basis import (
    TupleBasis,
<<<<<<< HEAD
=======
    TupleBasisLike,
>>>>>>> fadd4a98
    TupleBasisWithLengthLike,
)
from surface_potential_analysis.basis.time_basis_like import EvenlySpacedTimeBasis
from surface_potential_analysis.dynamics.schrodinger.solve import (
    solve_schrodinger_equation_diagonal,
)
from surface_potential_analysis.hamiltonian_builder.momentum_basis import (
    total_surface_hamiltonian,
)
from surface_potential_analysis.operator.operator import (
    apply_operator_to_state,
    apply_operator_to_states,
)
from surface_potential_analysis.potential.conversion import (
    convert_potential_to_basis,
    convert_potential_to_position_basis,
)
from surface_potential_analysis.stacked_basis.build import (
    fundamental_stacked_basis_from_shape,
)
from surface_potential_analysis.stacked_basis.conversion import (
    stacked_basis_as_fundamental_momentum_basis,
    stacked_basis_as_fundamental_position_basis,
)
from surface_potential_analysis.state_vector.plot import (
    get_periodic_x_operator,
)
<<<<<<< HEAD
from surface_potential_analysis.state_vector.state_vector import calculate_normalization
=======
from surface_potential_analysis.state_vector.plot import (
    get_periodic_x_operator,
)
>>>>>>> fadd4a98
from surface_potential_analysis.state_vector.state_vector_list import (
    calculate_inner_products_elementwise,
)
from surface_potential_analysis.wavepacket.get_eigenstate import (
    get_full_bloch_hamiltonian,
)
from surface_potential_analysis.wavepacket.wavepacket import (
    BlochWavefunctionListWithEigenvaluesList,
    generate_wavepacket,
)

if TYPE_CHECKING:
    from surface_potential_analysis.basis.explicit_basis import (
        ExplicitStackedBasisWithLength,
    )
    from surface_potential_analysis.operator.operator import (
        SingleBasisDiagonalOperator,
        SingleBasisOperator,
    )
    from surface_potential_analysis.potential.potential import Potential
    from surface_potential_analysis.state_vector.eigenstate_collection import (
        ValueList,
    )
    from surface_potential_analysis.state_vector.state_vector import StateVector
    from surface_potential_analysis.state_vector.state_vector_list import (
        StateVectorList,
    )

_L0Inv = TypeVar("_L0Inv", bound=int)
_L1Inv = TypeVar("_L1Inv", bound=int)


@dataclass
class PeriodicSystem:
    """Represents the properties of a 1D Periodic System."""

    id: str
    """A unique ID, for use in caching"""
    barrier_energy: float
    lattice_constant: float
    mass: float


@dataclass
class PeriodicSystemConfig:
    """Configure the simlation-specific detail of the system."""

    shape: tuple[int]
    resolution: tuple[int]
    n_bands: int


HYDROGEN_NICKEL_SYSTEM = PeriodicSystem(
    id="HNi",
    barrier_energy=2.5593864192e-20,
    lattice_constant=2.46e-10 / np.sqrt(2),
    mass=1.67e-27,
)

SODIUM_COPPER_SYSTEM = PeriodicSystem(
    id="NaCu",
    barrier_energy=55e-3 * electron_volt,
    lattice_constant=3.615e-10,
    mass=3.8175458e-26,
)

LITHIUM_COPPER_SYSTEM = PeriodicSystem(
    id="LiCu",
    barrier_energy=45e-3 * electron_volt,
    lattice_constant=3.615e-10,
    mass=1.152414898e-26,
)


def get_potential(
    system: PeriodicSystem,
) -> Potential[TupleBasis[FundamentalTransformedPositionBasis1d[Literal[3]]]]:
    delta_x = np.sqrt(3) * system.lattice_constant / 2
    axis = FundamentalTransformedPositionBasis1d[Literal[3]](np.array([delta_x]), 3)
    vector = 0.25 * system.barrier_energy * np.array([2, -1, -1]) * np.sqrt(3)
    return {"basis": TupleBasis(axis), "data": vector}


def get_interpolated_potential(
    system: PeriodicSystem,
    resolution: tuple[_L0Inv],
) -> Potential[
    TupleBasisWithLengthLike[FundamentalTransformedPositionBasis[_L0Inv, Literal[1]]]
]:
    potential = get_potential(system)
    old = potential["basis"][0]
    basis = TupleBasis(
        TransformedPositionBasis1d[_L0Inv, Literal[3]](
            old.delta_x,
            old.n,
            resolution[0],
        ),
    )
    scaled_potential = potential["data"] * np.sqrt(resolution[0] / old.n)
    return convert_potential_to_basis(
        {"basis": basis, "data": scaled_potential},
        stacked_basis_as_fundamental_momentum_basis(basis),
    )


def get_extended_interpolated_potential(
    system: PeriodicSystem,
    shape: tuple[_L0Inv],
    resolution: tuple[_L1Inv],
) -> Potential[
    TupleBasisWithLengthLike[
        EvenlySpacedTransformedPositionBasis[_L1Inv, _L0Inv, Literal[0], Literal[1]]
    ]
]:
    interpolated = get_interpolated_potential(system, resolution)
    old = interpolated["basis"][0]
    basis = TupleBasis(
        EvenlySpacedTransformedPositionBasis[_L1Inv, _L0Inv, Literal[0], Literal[1]](
            old.delta_x * shape[0],
            n=old.n,
            step=shape[0],
            offset=0,
        ),
    )
    scaled_potential = interpolated["data"] * np.sqrt(basis.fundamental_n / old.n)

    return {"basis": basis, "data": scaled_potential}


def _get_full_hamiltonian(
    system: PeriodicSystem,
    shape: tuple[_L0Inv],
    resolution: tuple[_L0Inv],
    *,
    bloch_fraction: np.ndarray[tuple[Literal[1]], np.dtype[np.float64]] | None = None,
) -> SingleBasisOperator[
    TupleBasisWithLengthLike[FundamentalPositionBasis[int, Literal[1]]],
]:
    bloch_fraction = np.array([0]) if bloch_fraction is None else bloch_fraction

    potential = get_extended_interpolated_potential(system, shape, resolution)
    converted = convert_potential_to_basis(
        potential,
        stacked_basis_as_fundamental_position_basis(potential["basis"]),
    )
    return total_surface_hamiltonian(converted, system.mass, bloch_fraction)


def _get_bloch_wavefunctions(
    system: PeriodicSystem,
    config: PeriodicSystemConfig,
) -> BlochWavefunctionListWithEigenvaluesList[
    EvenlySpacedBasis[int, int, int],
    TupleBasisLike[FundamentalBasis[int]],
    TupleBasisWithLengthLike[FundamentalPositionBasis[int, Literal[1]]],
]:
    def hamiltonian_generator(
        bloch_fraction: np.ndarray[tuple[Literal[1]], np.dtype[np.float64]],
    ) -> SingleBasisOperator[
        TupleBasisWithLengthLike[FundamentalPositionBasis[int, Literal[1]]]
    ]:
        return _get_full_hamiltonian(
            system,
            (1,),
            config.resolution,
            bloch_fraction=bloch_fraction,
        )

    TupleBasis(FundamentalBasis)
    return generate_wavepacket(
        hamiltonian_generator,
        save_bands=EvenlySpacedBasis(config.n_bands, 1, 0),
        list_basis=fundamental_stacked_basis_from_shape(config.shape),
    )


def get_hamiltonian(
    system: PeriodicSystem,
    config: PeriodicSystemConfig,
) -> SingleBasisDiagonalOperator[ExplicitStackedBasisWithLength[Any, Any]]:
    wavefunctions = _get_bloch_wavefunctions(system, config)

    return get_full_bloch_hamiltonian(wavefunctions)


_AX0Inv = TypeVar("_AX0Inv", bound=EvenlySpacedTimeBasis[Any, Any, Any])


def solve_schrodinger_equation(
    system: PeriodicSystem,
    config: PeriodicSystemConfig,
    initial_state: StateVector[Any],
    times: _AX0Inv,
) -> StateVectorList[_AX0Inv, ExplicitStackedBasisWithLength[Any, Any]]:
    hamiltonian = get_hamiltonian(system, config)
    return solve_schrodinger_equation_diagonal(initial_state, times, hamiltonian)


def get_step_state(
    system: PeriodicSystem,
    config: PeriodicSystemConfig,
    fraction: float,
    delta: bool = False,
) -> StateVector[Any]:
    potential = get_extended_interpolated_potential(
        system,
        config.shape,
        config.resolution,
    )
    basis = stacked_basis_as_fundamental_position_basis(potential["basis"])

    initial_state = {
        "basis": basis,
        "data": np.zeros(basis.n, dtype=np.complex128),
    }
    n = 1 if delta else int(fraction * basis.n)
    for i in range(n):
        initial_state["data"][i] = 1

    initial_state["data"] = initial_state["data"] / np.sqrt(
        calculate_normalization(
            initial_state,
        ),
    )
    return initial_state


def get_gaussian_state(
    system: PeriodicSystem,
    config: PeriodicSystemConfig,
    fraction: float,
) -> StateVector[Any]:
    potential = get_extended_interpolated_potential(
        system,
        config.shape,
        config.resolution,
    )
    basis = stacked_basis_as_fundamental_position_basis(potential["basis"])

    size = basis.n
    width = size * fraction
    data = np.zeros(basis.n, dtype=np.complex128)

    for i in range(size):
        data[i] = -np.square(i - size / 2) / (2 * width * width)

    data = np.exp(data)
    initial_state = {
        "basis": basis,
        "data": data,
    }
    initial_state["data"] = initial_state["data"] / np.sqrt(
        calculate_normalization(
            initial_state,
        ),
    )
    return initial_state


def get_isf(
    system: PeriodicSystem,
    config: PeriodicSystemConfig,
    initial_state: StateVector[Any],
    times: _AX0Inv,
    direction: tuple[int] = (1,),
) -> ValueList[_AX0Inv]:
    operator = get_periodic_x_operator(
        initial_state["basis"],
        direction=direction,
    )

    state_evolved = solve_schrodinger_equation(system, config, initial_state, times)

    state_evolved_scattered = apply_operator_to_states(operator, state_evolved)

    state_scattered = apply_operator_to_state(operator, initial_state)

    state_scattered_evolved = solve_schrodinger_equation(
        system,
        config,
        state_scattered,
        times,
    )
    return calculate_inner_products_elementwise(
        state_scattered_evolved,
        state_evolved_scattered,
    )


def get_isf_from_hamiltonian(
    hamiltonian: SingleBasisDiagonalOperator[Any],
    operator: SingleBasisOperator[Any],
    initial_state: StateVector[Any],
    times: _AX0Inv,
) -> ValueList[_AX0Inv]:
    state_evolved = solve_schrodinger_equation_diagonal(
        initial_state,
        times,
        hamiltonian,
    )

    state_evolved_scattered = apply_operator_to_states(operator, state_evolved)

    state_scattered = apply_operator_to_state(operator, initial_state)

    state_scattered_evolved = solve_schrodinger_equation_diagonal(
        state_scattered,
        times,
        hamiltonian,
    )

    return calculate_inner_products_elementwise(
        state_scattered_evolved,
        state_evolved_scattered,
    )


def get_random_boltzmann_state(
    system: PeriodicSystem,
    config: PeriodicSystemConfig,
    temperature: float,
) -> StateVector[Any]:
    """Generate a random Boltzmann state.

    Follows the formula described in eqn 5 in
    https://doi.org/10.48550/arXiv.2002.12035.


    Args:
    ----
        system (PeriodicSystem): system
        config (PeriodicSystemConfig): config
        temperature (float): temperature of the system

    Returns:
    -------
        StateVector[Any]: state with boltzmann distribution

    """
    hamiltonian = get_hamiltonian(system, config)
    boltzmann_distribution = np.exp(
        -hamiltonian["data"] / (2 * k * temperature),
    )

    random_phase = np.exp(2j * np.pi * np.random.rand(len(hamiltonian["data"])))
    normalization = np.sqrt(sum(np.square(boltzmann_distribution)))
    boltzmann_state = boltzmann_distribution * random_phase / normalization
    return {"basis": hamiltonian["basis"][0], "data": boltzmann_state}


def get_boltzmann_state(
    system: PeriodicSystem,
    config: PeriodicSystemConfig,
    temperature: float,
    phase: float,
) -> StateVector[Any]:
    hamiltonian = get_hamiltonian(system, config)
    boltzmann_distribution = np.exp(
        -hamiltonian["data"] / (2 * k * temperature),
    )

    normalization = np.sqrt(sum(np.square(boltzmann_distribution)))
    boltzmann_state = boltzmann_distribution * np.exp(1j * phase) / normalization
    return {"basis": hamiltonian["basis"][0], "data": boltzmann_state}


def get_average_boltzmann_isf(
    system: PeriodicSystem,
    config: PeriodicSystemConfig,
    times: _AX0Inv,
    direction: tuple[int] = (1,),
    temperature: float = 300,
    n: int = 10,
) -> ValueList[_AX0Inv]:
    isf_data = np.zeros(times.n, dtype=np.complex128)
    hamiltonian = get_hamiltonian(system, config)
    operator = get_periodic_x_operator(hamiltonian["basis"][0], direction)

    for _i in range(n):
        isf_data += get_isf_from_hamiltonian(
            hamiltonian,
            operator,
            get_random_boltzmann_state(system, config, temperature),
            times,
        )["data"]
    isf_data = isf_data / n
    return {
        "data": isf_data,
        "basis": times,
    }


def get_cl_operator(
    system: PeriodicSystem,
    config: PeriodicSystemConfig,
    temperature: float,
) -> SingleBasisOperator[Any]:
    """Generate the operator for the stationary Caldeira-Leggett solution.

    Follows the formula from eqn 3.421 in
    https://doi.org/10.1093/acprof:oso/9780199213900.001.0001

    Args:
    ----
        system (PeriodicSystem): _description_
        config (PeriodicSystemConfig): _description_
        temperature (float): _description_

    Returns:
    -------
        SingleBasisOperator[Any]: _description_

    """
    potential = get_extended_interpolated_potential(
        system,
        config.shape,
        config.resolution,
    )

    size_pos = stacked_basis_as_fundamental_position_basis(
        potential["basis"],
    ).n  # size of position basis
    converted_potential = convert_potential_to_position_basis(potential)
    x_spacing = (
        system.lattice_constant * np.sqrt(3) / (2 * config.resolution[0])
    )  # size of each x interval
    m = system.mass

    data = converted_potential["data"]
    matrix = np.zeros((size_pos, size_pos), dtype=np.complex128)

    for i in range(size_pos):
        for j in range(i + 1):
            matrix[i][j] = -(data[int((i + j) / 2)] + data[int((i + j + 1) / 2)]) / (
                2 * k * temperature
            ) - (m * k * temperature * np.square(x_spacing)) * np.square(
                (i - j + (size_pos) // 2) % size_pos - size_pos // 2,
            ) / (2 * np.square(hbar))
            matrix[j][i] = matrix[i][j]
    matrix_pos = np.exp(matrix)  # density matrix in position basis (unnormalized)

    return {
        "basis": TupleBasis(converted_potential["basis"], converted_potential["basis"]),
        "data": matrix_pos,
    }<|MERGE_RESOLUTION|>--- conflicted
+++ resolved
@@ -18,10 +18,6 @@
 )
 from surface_potential_analysis.basis.stacked_basis import (
     TupleBasis,
-<<<<<<< HEAD
-=======
-    TupleBasisLike,
->>>>>>> fadd4a98
     TupleBasisWithLengthLike,
 )
 from surface_potential_analysis.basis.time_basis_like import EvenlySpacedTimeBasis
@@ -49,13 +45,7 @@
 from surface_potential_analysis.state_vector.plot import (
     get_periodic_x_operator,
 )
-<<<<<<< HEAD
 from surface_potential_analysis.state_vector.state_vector import calculate_normalization
-=======
-from surface_potential_analysis.state_vector.plot import (
-    get_periodic_x_operator,
-)
->>>>>>> fadd4a98
 from surface_potential_analysis.state_vector.state_vector_list import (
     calculate_inner_products_elementwise,
 )
