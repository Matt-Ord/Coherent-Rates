--- conflicted
+++ resolved
@@ -4,11 +4,7 @@
 from typing import TYPE_CHECKING, Any, Literal, TypeVar
 
 import numpy as np
-<<<<<<< HEAD
 from scipy.constants import Boltzmann, electron_volt, hbar
-=======
-from scipy.constants import electron_volt, hbar, k
->>>>>>> ac5b2f86
 from surface_potential_analysis.basis.basis import (
     FundamentalBasis,
     FundamentalPositionBasis,
@@ -25,37 +21,23 @@
     TupleBasisLike,
     TupleBasisWithLengthLike,
 )
-<<<<<<< HEAD
-from surface_potential_analysis.basis.time_basis_like import EvenlySpacedTimeBasis
+from surface_potential_analysis.basis.time_basis_like import (
+    EvenlySpacedTimeBasis,
+)
 from surface_potential_analysis.basis.util import (
     get_displacements_x,
     get_twice_average_nx,
-=======
-from surface_potential_analysis.basis.time_basis_like import (
-    EvenlySpacedTimeBasis,
->>>>>>> ac5b2f86
 )
 from surface_potential_analysis.dynamics.schrodinger.solve import (
     solve_schrodinger_equation_diagonal,
 )
 from surface_potential_analysis.hamiltonian_builder.momentum_basis import (
     total_surface_hamiltonian,
-)
-<<<<<<< HEAD
-from surface_potential_analysis.operator.operations import apply_operator_to_states
-from surface_potential_analysis.operator.operator import (
-    apply_operator_to_state,
 )
 from surface_potential_analysis.potential.conversion import (
     convert_potential_to_basis,
     convert_potential_to_position_basis,
 )
-=======
-from surface_potential_analysis.potential.conversion import (
-    convert_potential_to_basis,
-    convert_potential_to_position_basis,
-)
->>>>>>> ac5b2f86
 from surface_potential_analysis.stacked_basis.build import (
     fundamental_stacked_basis_from_shape,
 )
@@ -63,17 +45,7 @@
     stacked_basis_as_fundamental_momentum_basis,
     stacked_basis_as_fundamental_position_basis,
 )
-<<<<<<< HEAD
-from surface_potential_analysis.state_vector.plot import (
-    get_periodic_x_operator,
-)
 from surface_potential_analysis.state_vector.state_vector import calculate_normalization
-from surface_potential_analysis.state_vector.state_vector_list import (
-    calculate_inner_products_elementwise,
-)
-=======
-from surface_potential_analysis.state_vector.state_vector import calculate_normalization
->>>>>>> ac5b2f86
 from surface_potential_analysis.wavepacket.get_eigenstate import (
     get_full_bloch_hamiltonian,
 )
@@ -91,12 +63,6 @@
         SingleBasisOperator,
     )
     from surface_potential_analysis.potential.potential import Potential
-<<<<<<< HEAD
-    from surface_potential_analysis.state_vector.eigenstate_collection import (
-        ValueList,
-    )
-=======
->>>>>>> ac5b2f86
     from surface_potential_analysis.state_vector.state_vector import StateVector
     from surface_potential_analysis.state_vector.state_vector_list import (
         StateVectorList,
@@ -276,11 +242,7 @@
     system: PeriodicSystem,
     config: PeriodicSystemConfig,
     fraction: float | None,
-<<<<<<< HEAD
-) -> StateVector[Any]:
-=======
 ) -> StateVector[TupleBasisWithLengthLike[FundamentalPositionBasis[Any, Literal[1]]]]:
->>>>>>> ac5b2f86
     potential = get_extended_interpolated_potential(
         system,
         config.shape,
@@ -296,14 +258,13 @@
     for i in range(n_non_zero):
         initial_state["data"][i] = 1 / np.sqrt(n_non_zero)
     return initial_state
-<<<<<<< HEAD
 
 
 def get_gaussian_state(
     system: PeriodicSystem,
     config: PeriodicSystemConfig,
     fraction: float,
-) -> StateVector[Any]:
+) -> StateVector[TupleBasisWithLengthLike[FundamentalPositionBasis[Any, Literal[1]]]]:
     potential = get_extended_interpolated_potential(
         system,
         config.shape,
@@ -329,183 +290,11 @@
         ),
     )
     return initial_state
-=======
->>>>>>> ac5b2f86
-
-
-def get_gaussian_state(
-    system: PeriodicSystem,
-    config: PeriodicSystemConfig,
-    fraction: float,
-) -> StateVector[TupleBasisWithLengthLike[FundamentalPositionBasis[Any, Literal[1]]]]:
-    potential = get_extended_interpolated_potential(
-        system,
-        config.shape,
-        config.resolution,
-    )
-    basis = stacked_basis_as_fundamental_position_basis(potential["basis"])
-
-    size = basis.n
-    width = size * fraction
-    data = np.zeros(basis.n, dtype=np.complex128)
-
-    for i in range(size):
-        data[i] = -np.square(i - size / 2) / (2 * width * width)
-
-    data = np.exp(data)
-    initial_state: StateVector[Any] = {
-        "basis": basis,
-        "data": data,
-    }
-    initial_state["data"] = initial_state["data"] / np.sqrt(
-        calculate_normalization(
-            initial_state,
-        ),
-    )
-    return initial_state
 
 
 def get_cl_operator(
     system: PeriodicSystem,
     config: PeriodicSystemConfig,
-) -> SingleBasisOperator[Any]:
-    """Generate the operator for the stationary Caldeira-Leggett solution.
-
-    Follows the formula from eqn 3.421 in
-    https://doi.org/10.1093/acprof:oso/9780199213900.001.0001
-
-    Args:
-    ----
-        system (PeriodicSystem): _description_
-        config (PeriodicSystemConfig): _description_
-        temperature (float): _description_
-
-    Returns:
-    -------
-        SingleBasisOperator[Any]: _description_
-
-    """
-    potential = get_extended_interpolated_potential(
-        system,
-        config.shape,
-        config.resolution,
-    )
-<<<<<<< HEAD
-    return calculate_inner_products_elementwise(
-        state_scattered_evolved,
-        state_evolved_scattered,
-    )
-
-
-def get_isf_from_hamiltonian(
-    hamiltonian: SingleBasisDiagonalOperator[Any],
-    operator: SingleBasisOperator[Any],
-    initial_state: StateVector[Any],
-    times: _AX0Inv,
-) -> ValueList[_AX0Inv]:
-    state_evolved = solve_schrodinger_equation_diagonal(
-        initial_state,
-        times,
-        hamiltonian,
-    )
-
-    state_evolved_scattered = apply_operator_to_states(operator, state_evolved)
-
-    state_scattered = apply_operator_to_state(operator, initial_state)
-
-    state_scattered_evolved = solve_schrodinger_equation_diagonal(
-        state_scattered,
-        times,
-        hamiltonian,
-    )
-
-    return calculate_inner_products_elementwise(
-        state_scattered_evolved,
-        state_evolved_scattered,
-    )
-
-
-def get_random_boltzmann_state(
-    system: PeriodicSystem,
-    config: PeriodicSystemConfig,
-    temperature: float,
-) -> StateVector[Any]:
-    """Generate a random Boltzmann state.
-
-    Follows the formula described in eqn 5 in
-    https://doi.org/10.48550/arXiv.2002.12035.
-
-
-    Args:
-    ----
-        system (PeriodicSystem): system
-        config (PeriodicSystemConfig): config
-        temperature (float): temperature of the system
-
-    Returns:
-    -------
-        StateVector[Any]: state with boltzmann distribution
-
-    """
-    hamiltonian = get_hamiltonian(system, config)
-    boltzmann_distribution = np.exp(
-        -hamiltonian["data"] / (2 * Boltzmann * temperature),
-    )
-
-    rng = np.random.default_rng()
-
-    random_phase = np.exp(2j * np.pi * rng.random(len(hamiltonian["data"])))
-    normalization = np.sqrt(sum(np.square(boltzmann_distribution)))
-    boltzmann_state = boltzmann_distribution * random_phase / normalization
-    return {"basis": hamiltonian["basis"][0], "data": boltzmann_state}
-
-
-def get_boltzmann_state(
-    system: PeriodicSystem,
-    config: PeriodicSystemConfig,
-    temperature: float,
-    phase: float,
-) -> StateVector[Any]:
-    hamiltonian = get_hamiltonian(system, config)
-    boltzmann_distribution = np.exp(
-        -hamiltonian["data"] / (2 * Boltzmann * temperature),
-    )
-
-    normalization = np.sqrt(sum(np.square(boltzmann_distribution)))
-    boltzmann_state = boltzmann_distribution * np.exp(1j * phase) / normalization
-    return {"basis": hamiltonian["basis"][0], "data": boltzmann_state}
-
-
-def get_average_boltzmann_isf(
-    system: PeriodicSystem,
-    config: PeriodicSystemConfig,
-    times: _AX0Inv,
-    direction: tuple[int] = (1,),
-    temperature: float = 300,
-    n: int = 10,
-) -> ValueList[_AX0Inv]:
-    isf_data = np.zeros(times.n, dtype=np.complex128)
-    hamiltonian = get_hamiltonian(system, config)
-    operator = get_periodic_x_operator(hamiltonian["basis"][0], direction)
-
-    for _i in range(n):
-        isf_data += get_isf_from_hamiltonian(
-            hamiltonian,
-            operator,
-            get_random_boltzmann_state(system, config, temperature),
-            times,
-        )["data"]
-    isf_data = isf_data / n
-    return {
-        "data": isf_data,
-        "basis": times,
-    }
-
-
-def get_cl_operator(
-    system: PeriodicSystem,
-    config: PeriodicSystemConfig,
-    temperature: float,
 ) -> SingleBasisOperator[Any]:
     """Generate the operator for the stationary Caldeira-Leggett solution.
 
@@ -549,38 +338,15 @@
     # \rho_s(x, x') = N \exp(-V(x+x' / 2) / kt - mkt(x-x')^2/ 2hbar^2)
     matrix = np.exp(
         -(
-            (average_potential / (Boltzmann * temperature))
-            + (system.mass * Boltzmann * temperature * displacements**2 / (2 * hbar**2))
+            (average_potential / (Boltzmann * config.temperature))
+            + (
+                (system.mass * Boltzmann * config.temperature * displacements**2)
+                / (2 * hbar**2)
+            )
         ),
     )
 
     return {
         "basis": TupleBasis(converted_potential["basis"], converted_potential["basis"]),
         "data": matrix.ravel(),
-=======
-
-    converted_potential = convert_potential_to_position_basis(potential)
-    size_position = converted_potential["basis"].n  # size of position basis
-    x_spacing = (
-        system.lattice_constant * np.sqrt(3) / (2 * config.resolution[0])
-    )  # size of each x interval
-    m = system.mass
-
-    data = converted_potential["data"]
-    matrix = np.zeros((size_position, size_position), dtype=np.complex128)
-
-    for i in range(size_position):
-        for j in range(i + 1):
-            matrix[i][j] = -(data[int((i + j) / 2)] + data[int((i + j + 1) / 2)]) / (
-                2 * k * config.temperature
-            ) - (m * k * config.temperature * np.square(x_spacing)) * np.square(
-                (i - j + (size_position) // 2) % size_position - size_position // 2,
-            ) / (2 * np.square(hbar))
-            matrix[j][i] = matrix[i][j]
-    matrix_pos = np.exp(matrix)  # density matrix in position basis (unnormalized)
-
-    return {
-        "basis": TupleBasis(converted_potential["basis"], converted_potential["basis"]),
-        "data": matrix_pos,
->>>>>>> ac5b2f86
     }