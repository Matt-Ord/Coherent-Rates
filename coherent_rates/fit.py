--- conflicted
+++ resolved
@@ -123,17 +123,12 @@
 
 
 class GaussianMethod(FitMethod[GaussianParameters]):
-<<<<<<< HEAD
-    def __hash__(self: Self) -> int:  # noqa: D105
+    """Fit the data to a single Gaussian."""
+
+    def __hash__(self: Self) -> int:
         h = hashlib.sha256(usedforsecurity=False)
         h.update(b"GaussianMethod")
         return int.from_bytes(h.digest(), "big")
-=======
-    """Fit the data to a single Gaussian."""
-
-    def __hash__(self: Self) -> int:
-        return hash("GaussianMethod")
->>>>>>> ac6c7682
 
     def get_fit_from_isf(
         self: Self,
@@ -187,11 +182,7 @@
         return {"basis": basis, "data": y_fit.astype(np.complex128)}
 
     @staticmethod
-<<<<<<< HEAD
-    def get_rate_labels() -> tuple[str,]:
-=======
     def get_rate_labels() -> tuple[str]:
->>>>>>> ac6c7682
         return ("Gaussian",)
 
     def get_fit_time(
@@ -270,22 +261,6 @@
             min(1 / fit[0].width, 1 / fit[1].width),
         )
 
-<<<<<<< HEAD
-    def get_fit_curve(
-        self: Self,
-        data: ValueList[_BT0],
-    ) -> ValueList[_BT0]:
-        times = data["basis"].times
-        gaussian1, gaussian2 = self.get_fit_from_isf(data)
-        y_fit = (
-            (1 - gaussian1.amplitude - gaussian2.amplitude)
-            + gaussian1.amplitude * np.exp(-1 * np.square(times / gaussian1.width) / 2)
-            + gaussian2.amplitude * np.exp(-1 * np.square(times / gaussian2.width) / 2)
-        )
-        return {"basis": data["basis"], "data": y_fit}
-
-=======
->>>>>>> ac6c7682
     @staticmethod
     def get_rate_labels() -> tuple[str, str]:
         return ("Fast gaussian", "Slow gaussian")
@@ -358,21 +333,8 @@
     ) -> tuple[float,]:
         return (1 / fit.time_constant,)
 
-<<<<<<< HEAD
-    def get_fit_curve(
-        self: Self,
-        data: ValueList[_BT0],
-    ) -> ValueList[_BT0]:
-        data["basis"].times
-
-        return {"basis": data["basis"], "data": y_fit}
-
-    @staticmethod
-    def get_rate_labels() -> tuple[str,]:
-=======
     @staticmethod
     def get_rate_labels() -> tuple[str]:
->>>>>>> ac6c7682
         return ("Exponential",)
 
     def get_fit_time(
