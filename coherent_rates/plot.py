from __future__ import annotations

from dataclasses import dataclass
from typing import TYPE_CHECKING, Any, Iterable, TypeVar, cast

import numpy as np
from matplotlib import pyplot as plt
from matplotlib.axes import Axes
from scipy.constants import Boltzmann  # type: ignore library type
from surface_potential_analysis.basis.basis_like import BasisLike
from surface_potential_analysis.basis.stacked_basis import (
    StackedBasisLike,
    StackedBasisWithVolumeLike,
)
from surface_potential_analysis.basis.time_basis_like import EvenlySpacedTimeBasis
from surface_potential_analysis.operator.operator import apply_operator_to_state
from surface_potential_analysis.potential.plot import (
    plot_potential_1d_x,
    plot_potential_2d_x,
)
from surface_potential_analysis.state_vector.plot import (
    animate_state_over_list_1d_k,
    animate_state_over_list_1d_x,
    animate_state_over_list_2d_x,
    get_periodic_x_operator,
    plot_state_1d_k,
    plot_state_1d_x,
    plot_state_2d_k,
    plot_state_2d_x,
    plot_total_band_occupation_against_energy,
)
from surface_potential_analysis.state_vector.plot_value_list import (
    plot_all_value_list_against_time,
    plot_split_value_list_against_frequency,
    plot_split_value_list_against_time,
    plot_value_list_against_frequency,
    plot_value_list_against_momentum,
    plot_value_list_against_nx,
    plot_value_list_against_time,
)
from surface_potential_analysis.state_vector.state_vector_list import (
    get_state_vector,
    state_vector_list_into_iter,
)
from surface_potential_analysis.util.plot import Scale, get_figure, plot_data_1d
from surface_potential_analysis.util.squared_scale import SquaredScale
from surface_potential_analysis.wavepacket.plot import (
    get_wavepacket_effective_mass,
    plot_occupation_against_band,
    plot_wavepacket_eigenvalues_1d_k,
    plot_wavepacket_eigenvalues_1d_x,
    plot_wavepacket_transformed_energy_1d,
    plot_wavepacket_transformed_energy_effective_mass_1d,
)

from coherent_rates.fit import GaussianMethod, GaussianPlusExponentialMethod
from coherent_rates.isf import (
    MomentumBasis,
    get_band_resolved_boltzmann_isf,
    get_boltzmann_isf,
    get_free_particle_time,
    get_isf_pair_states,
    get_random_boltzmann_state,
    get_rate_against_momentum_data,
    get_rate_against_temperature_and_momentum_data,
    get_scattered_energy_change_against_k,
    get_thermal_scattered_energy_change_against_k,
    get_value_list_at_idx,
)
from coherent_rates.system import (
    FreeSystem,
    PeriodicSystem,
    PeriodicSystem1d,
    PeriodicSystem2d,
    PeriodicSystemConfig,
    get_bloch_wavefunctions,
    get_hamiltonian,
    solve_schrodinger_equation,
)

if TYPE_CHECKING:
    from matplotlib.figure import Figure
    from matplotlib.lines import Line2D
    from surface_potential_analysis.basis.basis_like import BasisLike
    from surface_potential_analysis.basis.explicit_basis import (
        ExplicitStackedBasisWithLength,
    )
    from surface_potential_analysis.basis.stacked_basis import (
        StackedBasisLike,
        StackedBasisWithVolumeLike,
    )
    from surface_potential_analysis.state_vector.state_vector import StateVector
    from surface_potential_analysis.state_vector.state_vector_list import ValueList
    from surface_potential_analysis.types import SingleIndexLike
    from surface_potential_analysis.util.util import Measure
    from surface_potential_analysis.wavepacket.wavepacket import (
        BlochWavefunctionListWithEigenvaluesList,
    )

    from coherent_rates.fit import FitMethod

    _B0 = TypeVar("_B0", bound=BasisLike[Any, Any])

    _SB0 = TypeVar("_SB0", bound=StackedBasisLike[Any, Any, Any])
    _SBV0 = TypeVar("_SBV0", bound=StackedBasisWithVolumeLike[Any, Any, Any])


def plot_system_eigenstates_1d(
    system: PeriodicSystem1d,
    config: PeriodicSystemConfig,
) -> None:
    """Plot the potential against position."""
    potential = system.get_potential(config.shape, config.resolution)
    fig, ax, _ = plot_potential_1d_x(potential)

    hamiltonian = get_hamiltonian(system, config)
    eigenvectors = hamiltonian["basis"][0].vectors

    ax1 = cast(Axes, ax.twinx())
    fig2, ax2 = plt.subplots()  # type: ignore library type
    for _i, state in enumerate(state_vector_list_into_iter(eigenvectors)):
        plot_state_1d_x(state, ax=ax1)

        plot_state_1d_k(state, ax=ax2)

    fig.show()
    fig2.show()
    input()


def _get_effective_mass_rates(
    mass: ValueList[_B0],
    temperature: float,
) -> ValueList[_B0]:
    """Calculate classical rate using equipartition of energies.

    sigma = sqrt(2 m) / (delta_k * sqrt(2 k t))
    rate = sqrt(kt / m) * delta_k

    The rate given here is in units of scattered k (= sqrt(kt / m))
    """
    return {
        "basis": mass["basis"],
        "data": np.sqrt(Boltzmann * temperature / mass["data"]),
    }


def plot_wavepacket_transformed_energy_rate(  # noqa: PLR0913
    wavepacket: BlochWavefunctionListWithEigenvaluesList[
        _B0,
        _SB0,
        _SBV0,
    ],
    temperature: float,
    axes: tuple[int,] = (0,),
    *,
    ax: Axes | None = None,
    scale: Scale = "linear",
    measure: Measure = "real",
) -> tuple[Figure, Axes, Line2D]:
    """Plot the energy of the eigenstates in a wavepacket.

    Parameters
    ----------
    wavepacket : BlochWavefunctionListWithEigenvaluesList[
        _B0,
        _SB0,
        _SBV0,
    ]
    ax : Axes | None, optional
        plot axis, by default None
    scale : Literal[&quot;symlog&quot;, &quot;linear&quot;], optional
        scale, by default "linear"

    Returns
    -------
    tuple[Figure, Axes, QuadMesh]

    """
    fig, ax, line = plot_value_list_against_nx(
        _get_effective_mass_rates(
            get_wavepacket_effective_mass(wavepacket, axes[0]),
            temperature,
        ),
        ax=ax,
        scale=scale,
        measure=measure,
    )
    line.set_label("Thermal Rate")

    ax.set_xlabel("Band Index")  # type: ignore library type
    ax.set_ylabel("Rate / s^-1")  # type: ignore library type
    ax.set_ylim((0.0, ax.get_ylim()[1]))

    return fig, ax, line


def plot_system_bands(
    system: PeriodicSystem,
    config: PeriodicSystemConfig,
) -> None:
    """Investigate the Bandstructure of a system."""
    wavefunctions = get_bloch_wavefunctions(system, config)

    fig, _ = plot_wavepacket_eigenvalues_1d_k(wavefunctions)
    fig.show()

    fig, _ = plot_wavepacket_eigenvalues_1d_x(wavefunctions)
    fig.show()

    fig, ax, _ = plot_wavepacket_transformed_energy_1d(
        wavefunctions,
        free_mass=system.mass,
        measure="abs",
    )
    ax.legend()  # type: ignore library type
    fig.show()

    fig, _, _ = plot_wavepacket_transformed_energy_effective_mass_1d(
        wavefunctions,
    )
    fig.show()

    fig, ax, line0 = plot_wavepacket_transformed_energy_rate(
        wavefunctions,
        config.temperature,
    )
    _, _, line1 = plot_occupation_against_band(
        wavefunctions,
        config.temperature,
        ax=cast(Axes, ax.twinx()),
    )
    line1.set_color("C1")
    ax.legend(handles=[line0, line1])  # type: ignore library type
    fig.show()
    input()


def plot_system_eigenstates_2d(
    system: PeriodicSystem2d,
    config: PeriodicSystemConfig,
    *,
    bands: Iterable[int] | None = None,
    bloch_k: SingleIndexLike | None = None,
) -> None:
    """Plot the potential against position."""
    potential = system.get_potential(config.shape, config.resolution)
    fig, _, _ = plot_potential_2d_x(potential)
    fig.show()

    hamiltonian = get_hamiltonian(system, config)

    bloch_k = 0 if bloch_k is None else bloch_k
    bands = range(config.n_bands) if bands is None else bands

    eigenvectors = hamiltonian["basis"][0].vectors_at_bloch_k(bloch_k)

    for i in bands:
        state = get_state_vector(eigenvectors, i)
        fig, _ax, _line = plot_state_2d_x(state)
        fig.show()
        fig, _ax, _line = plot_state_2d_k(state)
        fig.show()

    input()


def plot_system_evolution_1d(
    system: PeriodicSystem1d,
    config: PeriodicSystemConfig,
    initial_state: StateVector[_B0],
    times: EvenlySpacedTimeBasis[Any, Any, Any],
) -> None:
    potential = system.get_potential(config.shape, config.resolution)
    fig, ax, line = plot_potential_1d_x(potential)
    line.set_color("orange")
    ax1 = cast(Axes, ax.twinx())
    states = solve_schrodinger_equation(system, config, initial_state, times)

    fig, ax, _anim = animate_state_over_list_1d_x(states, ax=ax1)

    fig.show()
    input()


def plot_system_evolution_2d(
    system: PeriodicSystem,
    config: PeriodicSystemConfig,
    initial_state: StateVector[Any],
    times: EvenlySpacedTimeBasis[Any, Any, Any],
) -> None:
    states = solve_schrodinger_equation(system, config, initial_state, times)

    fig, _ax, _anim = animate_state_over_list_2d_x(states)

    fig.show()
    input()


def plot_pair_system_evolution_1d(  # noqa: PLR0913
    system: PeriodicSystem,
    config: PeriodicSystemConfig,
    times: EvenlySpacedTimeBasis[Any, Any, Any],
    initial_state: StateVector[_SBV0]
    | StateVector[ExplicitStackedBasisWithLength[Any, Any]]
    | None = None,
    direction: tuple[int] = (1,),
    *,
    measure: Measure = "abs",
) -> None:
    initial_state = (
        get_random_boltzmann_state(system, config)
        if initial_state is None
        else initial_state
    )
    potential = system.get_potential(config.shape, config.resolution)
    fig, ax, line = plot_potential_1d_x(potential)
    line.set_color("orange")
    ax1 = cast(Axes, ax.twinx())

    (
        state_evolved_scattered,
        state_scattered_evolved,
    ) = get_isf_pair_states(system, config, initial_state, times, direction)

    fig, ax, _anim1 = animate_state_over_list_1d_x(
        state_evolved_scattered,
        ax=ax1,
        measure=measure,
    )
    fig, ax, _anim2 = animate_state_over_list_1d_x(
        state_scattered_evolved,
        ax=ax1,
        measure=measure,
    )

    fig.show()

    fig, ax = plt.subplots()  # type: ignore library type
    fig, ax, _anim3 = animate_state_over_list_1d_k(
        state_evolved_scattered,
        ax=ax,
        measure=measure,
    )
    fig, ax, _anim4 = animate_state_over_list_1d_k(
        state_scattered_evolved,
        ax=ax,
        measure=measure,
    )

    fig.show()
    input()


def _get_default_times(
    system: PeriodicSystem,
    config: PeriodicSystemConfig,
    direction: tuple[int, ...] | None = None,
) -> EvenlySpacedTimeBasis[Any, Any, Any]:
    return EvenlySpacedTimeBasis(
        100,
        1,
        -50,
        4 * get_free_particle_time(system, config, direction),
    )


def plot_boltzmann_isf(
    system: PeriodicSystem,
    config: PeriodicSystemConfig,
    times: EvenlySpacedTimeBasis[Any, Any, Any] | None = None,
    direction: tuple[int, ...] | None = None,
    *,
    n_repeats: int = 10,
) -> None:
    times = _get_default_times(system, config, direction) if times is None else times
    data = get_boltzmann_isf(
        system,
        config,
        times,
        direction,
        n_repeats=n_repeats,
    )

    fig, ax, line = plot_value_list_against_time(data)
    line.set_label("abs ISF")

    fig, ax, line = plot_value_list_against_time(data, ax=ax, measure="real")
    line.set_label("real ISF")

    fig, ax, line = plot_value_list_against_time(data, ax=ax, measure="imag")
    line.set_label("imag ISF")
    ax.legend()  # type: ignore library type

    ax.set_title("Plot of the ISF against time")  # type: ignore library type

    fig.show()

    fig, ax, line = plot_value_list_against_frequency(data)
    line.set_label("abs ISF")
    fig, ax, line = plot_value_list_against_frequency(data, measure="imag", ax=ax)
    line.set_label("imag ISF")
    fig, ax, line = plot_value_list_against_frequency(data, measure="real", ax=ax)
    line.set_label("real ISF")
    ax.legend()  # type: ignore library type
    ax.set_title("Plot of the fourier transform of the ISF against time")  # type: ignore library type
    fig.show()

    input()


def plot_band_resolved_boltzmann_isf(
    system: PeriodicSystem,
    config: PeriodicSystemConfig,
    times: EvenlySpacedTimeBasis[Any, Any, Any] | None = None,
    direction: tuple[int, ...] | None = None,
    *,
    n_repeats: int = 10,
) -> None:
    times = _get_default_times(system, config, direction) if times is None else times

    resolved_data = get_band_resolved_boltzmann_isf(
        system,
        config,
        times,
        direction,
        n_repeats=n_repeats,
    )
    fig, _ = plot_split_value_list_against_time(resolved_data, measure="real")
    fig, _ = plot_all_value_list_against_time(resolved_data, measure="real")

    fig.show()
    fig, ax = plot_split_value_list_against_frequency(resolved_data)
    ax.set_title("Plot of the fourier transform of the ISF against time")  # type: ignore library type
    fig.show()
    input()


def _calculate_effective_mass_from_gradient(
    temperature: float,
    gradient: float,
) -> float:
    return np.abs(Boltzmann * temperature / (gradient**2))


@dataclass
class _RateAgainstMomentumFitData:
    """_Stores data from linear fit with calculated effective mass."""

    gradient: float
    intercept: float


<<<<<<< HEAD
def _get_rate_against_momentum_linear_fit(
=======
def _get_alpha_delta_k_linear_fit(
>>>>>>> ac6c7682
    values: ValueList[MomentumBasis],
) -> _RateAgainstMomentumFitData:
    k_points = values["basis"].k_points
    rates = values["data"]
<<<<<<< HEAD
    fit = np.polynomial.Polynomial.fit(
        k_points,
        rates,
        deg=[1],
        domain=(0, np.max(k_points)),
        window=(0, np.max(k_points)),
    ).coef
    return _RateAgainstMomentumFitData(fit[1], fit[0])


def _plot_rate_against_momentum(
=======
    fit = cast(
        np.ndarray[Any, np.dtype[np.float64]],
        np.polynomial.Polynomial.fit(  # type: ignore library type
            k_points,
            rates,
            deg=[1],
            domain=(0, np.max(k_points)),
            window=(0, np.max(k_points)),
        ).coef,
    )
    return _AlphaDeltakFitData(fit[1], fit[0])


def _plot_alpha_delta_k(
>>>>>>> ac6c7682
    data: ValueList[MomentumBasis],
    *,
    ax: Axes | None = None,
) -> tuple[Figure, Axes, Line2D]:
    fig, ax, line = plot_value_list_against_momentum(data, ax=ax)
    line.set_linestyle("")
    line.set_marker("x")

<<<<<<< HEAD
    fit = _get_rate_against_momentum_linear_fit(data)
=======
    fit = _get_alpha_delta_k_linear_fit(data)
>>>>>>> ac6c7682

    k_points = data["basis"].k_points
    x_fit = np.array([0, k_points[-1] * 1.2])
    y_fit = fit.gradient * x_fit + fit.intercept
    (fit_line,) = ax.plot(x_fit, y_fit)  # type: ignore library type
    fit_line.set_color(line.get_color())

    ax.set_xlabel("delta k /$m^{-1}$")  # type: ignore library type
    ax.set_ylabel("rate")  # type: ignore library type

    return fig, ax, line


<<<<<<< HEAD
def plot_rate_against_momentum(
=======
def plot_alpha_delta_k(
>>>>>>> ac6c7682
    system: PeriodicSystem,
    config: PeriodicSystemConfig,
    *,
    fit_method: FitMethod[Any] | None = None,
    nk_points: list[tuple[int, ...]] | None = None,
    times: EvenlySpacedTimeBasis[Any, Any, Any] | None = None,
) -> None:
    fit_method = GaussianMethod() if fit_method is None else fit_method
    data = get_rate_against_momentum_data(
        system,
        config,
        fit_method=fit_method,
        nk_points=nk_points,
        times=times,
    )
    fig, ax = get_figure(None)

    for i in range(fit_method.n_rates()):
<<<<<<< HEAD
        list_data = get_value_list_at_idx(data, i)
        _, _, line = _plot_rate_against_momentum(list_data, ax=ax)
        line.set_label(fit_method.get_rate_labels()[i])

        print(  # noqa: T201
            f"Mass, {fit_method.get_rate_labels()[i]} =",
            _calculate_effective_mass_from_gradient(
                config.temperature,
                _get_rate_against_momentum_linear_fit(list_data).gradient,
=======
        list_data = get_value_list_index(data, i)
        _, _, line = _plot_alpha_delta_k(list_data, ax=ax)
        line.set_label(fit_method.get_rate_labels()[i])

        print(  # noqa: T201
            "Mass, " + fit_method.get_rate_labels()[i] + " =",
            _calculate_effective_mass_from_gradient(
                config.temperature,
                _get_alpha_delta_k_linear_fit(list_data).gradient,
>>>>>>> ac6c7682
            ),
        )

    ax.set_ylim(0, ax.get_ylim()[1])
    ax.set_xlim(0, ax.get_xlim()[1])
    ax.legend()  # type: ignore library type
    ax.set_title("Plot of rate against delta k")  # type: ignore library type

    fig.show()
    input()


<<<<<<< HEAD
def plot_rate_against_momentum_comparison(
=======
def plot_alpha_delta_k_comparison(
>>>>>>> ac6c7682
    system: PeriodicSystem,
    config: PeriodicSystemConfig,
    *,
    fit_method: FitMethod[Any] | None = None,
    nk_points: list[tuple[int, ...]] | None = None,
    times: EvenlySpacedTimeBasis[Any, Any, Any] | None = None,
) -> None:
    fit_method = GaussianMethod() if fit_method is None else fit_method
    data = get_rate_against_momentum_data(
        system,
        config,
        fit_method=fit_method,
        nk_points=nk_points,
        times=times,
    )
    free_system = FreeSystem(system)
    free_data = get_rate_against_momentum_data(
        free_system,
        config,
        fit_method=fit_method,
        nk_points=nk_points,
        times=times,
    )
    fig, ax = get_figure(None)

    for i in range(fit_method.n_rates()):
<<<<<<< HEAD
        list_data = get_value_list_at_idx(data, i)
        _, _, line = _plot_rate_against_momentum(list_data, ax=ax)
        line.set_label(f"Bound system, {fit_method.get_rate_labels()[i]}")

        free_list_data = get_value_list_at_idx(free_data, i)
        _, _, line = _plot_rate_against_momentum(free_list_data, ax=ax)
        line.set_label(f"Free system, {fit_method.get_rate_labels()[i]}")

        print(  # noqa: T201
            f"Bound mass, {fit_method.get_rate_labels()[i]} =",
            _calculate_effective_mass_from_gradient(
                config.temperature,
                _get_rate_against_momentum_linear_fit(list_data).gradient,
            ),
        )
        print(  # noqa: T201
            f"Free mass, {fit_method.get_rate_labels()[i]} =",
            _calculate_effective_mass_from_gradient(
                config.temperature,
                _get_rate_against_momentum_linear_fit(free_list_data).gradient,
=======
        list_data = get_value_list_index(data, i)
        _, _, line = _plot_alpha_delta_k(list_data, ax=ax)
        line.set_label("Bound system," + fit_method.get_rate_labels()[i])

        free_list_data = get_value_list_index(free_data, i)
        _, _, line = _plot_alpha_delta_k(free_list_data, ax=ax)
        line.set_label("Free system," + fit_method.get_rate_labels()[i])

        print(  # noqa: T201
            "Bound mass, " + fit_method.get_rate_labels()[i] + " =",
            _calculate_effective_mass_from_gradient(
                config.temperature,
                _get_alpha_delta_k_linear_fit(list_data).gradient,
            ),
        )
        print(  # noqa: T201
            "Free mass, " + fit_method.get_rate_labels()[i] + " =",
            _calculate_effective_mass_from_gradient(
                config.temperature,
                _get_alpha_delta_k_linear_fit(free_list_data).gradient,
>>>>>>> ac6c7682
            ),
        )

    ax.set_ylim(0, ax.get_ylim()[1])
    ax.set_xlim(0, ax.get_xlim()[1])
    ax.legend()  # type: ignore library type
    ax.set_title("plot of rate against delta k, comparing to a free particle")  # type: ignore library type

    fig.show()
    input()


def plot_thermal_scattered_energy_change_comparison(
    system: PeriodicSystem,
    config: PeriodicSystemConfig,
    *,
    nk_points: list[tuple[int, ...]] | None = None,
    n_repeats: int = 10,
) -> None:
    bound_data = get_thermal_scattered_energy_change_against_k(
        system,
        config,
        nk_points=nk_points,
        n_repeats=n_repeats,
    )
    fig, ax, line = plot_value_list_against_momentum(bound_data)
    line.set_label("Bound")

    free_system = FreeSystem(system)
    free_data = get_thermal_scattered_energy_change_against_k(
        free_system,
        config,
        nk_points=nk_points,
        n_repeats=1,
    )
    fig, ax, line1 = plot_value_list_against_momentum(free_data, ax=ax)
    line1.set_label("Free")

    ax.legend()  # type: ignore library type
    ax.set_xscale(SquaredScale(axis=None))  # type: ignore library type
    ax.set_ylabel("Energy change /J")  # type: ignore library type

    fig.show()
    input()


def plot_scattered_energy_change_state(
    system: PeriodicSystem,
    config: PeriodicSystemConfig,
    state: StateVector[Any],
    *,
    nk_points: list[tuple[int, ...]] | None = None,
) -> None:
    bound_data = get_scattered_energy_change_against_k(
        system,
        config,
        state,
        nk_points=nk_points,
    )
    fig, ax, _ = plot_value_list_against_momentum(bound_data)
    ax.set_xscale(SquaredScale(axis=None))  # type: ignore library type
    ax.set_title("Quadratic")  # type: ignore library type
    ax.set_ylabel("Energy change /J")  # type: ignore library type
    fig.show()

    fig, ax, _ = plot_value_list_against_momentum(bound_data)
    ax.set_title("Linear")  # type: ignore library type
    ax.set_ylabel("Energy change /J")  # type: ignore library type
    fig.show()

    input()


def plot_occupation_against_energy_comparison(
    system: PeriodicSystem,
    config: PeriodicSystemConfig,
    mass_ratio: float,
    direction: tuple[int, ...] | None = None,
) -> None:
    direction = tuple(1 for _ in config.shape) if direction is None else direction

    hamiltonian = get_hamiltonian(system, config)

    state = get_random_boltzmann_state(system, config)
    operator = get_periodic_x_operator(state["basis"], direction)
    scattered_state: StateVector[Any] = apply_operator_to_state(operator, state)

    fig, ax, line = plot_total_band_occupation_against_energy(
        hamiltonian,
        scattered_state,
    )
    line.set_label("Normal mass")

    system.mass = system.mass * mass_ratio
    hamiltonian = get_hamiltonian(system, config)

    fig, ax, line1 = plot_total_band_occupation_against_energy(
        hamiltonian,
        scattered_state,
        ax=ax,
    )
    line1.set_label(f"{mass_ratio}$\\times$ mass")

    ax.axvline(system.barrier_energy, color="black", ls="--")  # type: ignore library type

    ax.set_xlim(0, 10 * system.barrier_energy)
    ax.set_ylim(0)
    ax.legend()  # type: ignore library type
    fig.show()
    input()


def plot_rate_against_temperature_and_momentum_data(
    system: PeriodicSystem,
    config: PeriodicSystemConfig,
    *,
    fit_method: FitMethod[Any] | None = None,
    temperatures: list[int] | None = None,
    nk_points: list[tuple[int, ...]] | None = None,
) -> None:
    fit_method = GaussianPlusExponentialMethod() if fit_method is None else fit_method
    temperatures = (
        [(60 + 30 * i) for i in range(5)] if temperatures is None else temperatures
    )
    data = get_rate_against_temperature_and_momentum_data(
        system,
        config,
        fit_method=fit_method,
        temperatures=temperatures,
        nk_points=nk_points,
    )
<<<<<<< HEAD
    for j in range(fit_method.n_rates()):
        fig, ax = get_figure(None)

        effective_masses = np.zeros(len(temperatures))

        for i, temperature in enumerate(temperatures):
            value = get_value_list_at_idx(data, j + i)
            fig, ax, line = _plot_rate_against_momentum(value, ax=ax)
            line.set_label(f"T={temperature}K")
            effective_masses[i] = _calculate_effective_mass_from_gradient(
                temperature,
                _get_rate_against_momentum_linear_fit(value).gradient,
            )
        ax.legend()
        ax.set_title(f"Plot of {fit_method.get_rate_labels()[j]} rate against momentum")
        fig.show()

        fig, ax, line = plot_data_1d(effective_masses, temperatures)
        ax.set_xlabel("Temperature/K")
        ax.set_ylabel("Effective mass/kg")
        ax.set_title(
            f"Plot of Effective mass against temperature for {fit_method.get_rate_labels()[j]} rate",
        )
        fig.show()
=======

    fig, ax = get_figure(None)
    effective_masses = np.zeros(len(temperatures), dtype=np.complex128)

    for i, temperature in enumerate(temperatures):
        value: ValueList[MomentumBasis] = {
            "basis": MomentumBasis(k_points),
            "data": data[i, :],
        }
        fig, ax, line = _plot_alpha_delta_k(value, ax=ax)
        line.set_label(f"T={temperature}K")
        effective_masses[i] = _calculate_effective_mass_from_gradient(
            temperature,
            _get_alpha_delta_k_linear_fit(value).gradient,
        )
    ax.legend()  # type: ignore library type
    fig.show()

    fig, ax, line = plot_data_1d(effective_masses, np.asarray(temperatures))
    ax.set_xlabel("Temperature/K")  # type: ignore library type
    ax.set_ylabel("Effective mass/kg")  # type: ignore library type
    fig.show()
>>>>>>> ac6c7682
    input()<|MERGE_RESOLUTION|>--- conflicted
+++ resolved
@@ -451,31 +451,14 @@
     intercept: float
 
 
-<<<<<<< HEAD
 def _get_rate_against_momentum_linear_fit(
-=======
-def _get_alpha_delta_k_linear_fit(
->>>>>>> ac6c7682
     values: ValueList[MomentumBasis],
 ) -> _RateAgainstMomentumFitData:
     k_points = values["basis"].k_points
     rates = values["data"]
-<<<<<<< HEAD
-    fit = np.polynomial.Polynomial.fit(
-        k_points,
-        rates,
-        deg=[1],
-        domain=(0, np.max(k_points)),
-        window=(0, np.max(k_points)),
-    ).coef
-    return _RateAgainstMomentumFitData(fit[1], fit[0])
-
-
-def _plot_rate_against_momentum(
-=======
     fit = cast(
         np.ndarray[Any, np.dtype[np.float64]],
-        np.polynomial.Polynomial.fit(  # type: ignore library type
+        np.polynomial.Polynomial.fit(  # type: ignore bad library type
             k_points,
             rates,
             deg=[1],
@@ -483,11 +466,10 @@
             window=(0, np.max(k_points)),
         ).coef,
     )
-    return _AlphaDeltakFitData(fit[1], fit[0])
-
-
-def _plot_alpha_delta_k(
->>>>>>> ac6c7682
+    return _RateAgainstMomentumFitData(fit[1], fit[0])
+
+
+def _plot_rate_against_momentum(
     data: ValueList[MomentumBasis],
     *,
     ax: Axes | None = None,
@@ -496,11 +478,7 @@
     line.set_linestyle("")
     line.set_marker("x")
 
-<<<<<<< HEAD
     fit = _get_rate_against_momentum_linear_fit(data)
-=======
-    fit = _get_alpha_delta_k_linear_fit(data)
->>>>>>> ac6c7682
 
     k_points = data["basis"].k_points
     x_fit = np.array([0, k_points[-1] * 1.2])
@@ -514,11 +492,7 @@
     return fig, ax, line
 
 
-<<<<<<< HEAD
 def plot_rate_against_momentum(
-=======
-def plot_alpha_delta_k(
->>>>>>> ac6c7682
     system: PeriodicSystem,
     config: PeriodicSystemConfig,
     *,
@@ -537,7 +511,6 @@
     fig, ax = get_figure(None)
 
     for i in range(fit_method.n_rates()):
-<<<<<<< HEAD
         list_data = get_value_list_at_idx(data, i)
         _, _, line = _plot_rate_against_momentum(list_data, ax=ax)
         line.set_label(fit_method.get_rate_labels()[i])
@@ -547,17 +520,6 @@
             _calculate_effective_mass_from_gradient(
                 config.temperature,
                 _get_rate_against_momentum_linear_fit(list_data).gradient,
-=======
-        list_data = get_value_list_index(data, i)
-        _, _, line = _plot_alpha_delta_k(list_data, ax=ax)
-        line.set_label(fit_method.get_rate_labels()[i])
-
-        print(  # noqa: T201
-            "Mass, " + fit_method.get_rate_labels()[i] + " =",
-            _calculate_effective_mass_from_gradient(
-                config.temperature,
-                _get_alpha_delta_k_linear_fit(list_data).gradient,
->>>>>>> ac6c7682
             ),
         )
 
@@ -570,11 +532,7 @@
     input()
 
 
-<<<<<<< HEAD
 def plot_rate_against_momentum_comparison(
-=======
-def plot_alpha_delta_k_comparison(
->>>>>>> ac6c7682
     system: PeriodicSystem,
     config: PeriodicSystemConfig,
     *,
@@ -601,7 +559,6 @@
     fig, ax = get_figure(None)
 
     for i in range(fit_method.n_rates()):
-<<<<<<< HEAD
         list_data = get_value_list_at_idx(data, i)
         _, _, line = _plot_rate_against_momentum(list_data, ax=ax)
         line.set_label(f"Bound system, {fit_method.get_rate_labels()[i]}")
@@ -622,28 +579,6 @@
             _calculate_effective_mass_from_gradient(
                 config.temperature,
                 _get_rate_against_momentum_linear_fit(free_list_data).gradient,
-=======
-        list_data = get_value_list_index(data, i)
-        _, _, line = _plot_alpha_delta_k(list_data, ax=ax)
-        line.set_label("Bound system," + fit_method.get_rate_labels()[i])
-
-        free_list_data = get_value_list_index(free_data, i)
-        _, _, line = _plot_alpha_delta_k(free_list_data, ax=ax)
-        line.set_label("Free system," + fit_method.get_rate_labels()[i])
-
-        print(  # noqa: T201
-            "Bound mass, " + fit_method.get_rate_labels()[i] + " =",
-            _calculate_effective_mass_from_gradient(
-                config.temperature,
-                _get_alpha_delta_k_linear_fit(list_data).gradient,
-            ),
-        )
-        print(  # noqa: T201
-            "Free mass, " + fit_method.get_rate_labels()[i] + " =",
-            _calculate_effective_mass_from_gradient(
-                config.temperature,
-                _get_alpha_delta_k_linear_fit(free_list_data).gradient,
->>>>>>> ac6c7682
             ),
         )
 
@@ -775,11 +710,10 @@
         temperatures=temperatures,
         nk_points=nk_points,
     )
-<<<<<<< HEAD
     for j in range(fit_method.n_rates()):
         fig, ax = get_figure(None)
 
-        effective_masses = np.zeros(len(temperatures))
+        effective_masses = np.zeros(len(temperatures), dtype=np.complex128)
 
         for i, temperature in enumerate(temperatures):
             value = get_value_list_at_idx(data, j + i)
@@ -789,39 +723,15 @@
                 temperature,
                 _get_rate_against_momentum_linear_fit(value).gradient,
             )
-        ax.legend()
-        ax.set_title(f"Plot of {fit_method.get_rate_labels()[j]} rate against momentum")
+        ax.legend()  # type: ignore unknown
+        ax.set_title(f"Plot of {fit_method.get_rate_labels()[j]} rate against momentum")  # type: ignore unknown
         fig.show()
 
-        fig, ax, line = plot_data_1d(effective_masses, temperatures)
-        ax.set_xlabel("Temperature/K")
-        ax.set_ylabel("Effective mass/kg")
-        ax.set_title(
+        fig, ax, line = plot_data_1d(effective_masses, np.asarray(temperatures))
+        ax.set_xlabel("Temperature/K")  # type: ignore unknown
+        ax.set_ylabel("Effective mass/kg")  # type: ignore unknown
+        ax.set_title(  # type: ignore unknown
             f"Plot of Effective mass against temperature for {fit_method.get_rate_labels()[j]} rate",
         )
         fig.show()
-=======
-
-    fig, ax = get_figure(None)
-    effective_masses = np.zeros(len(temperatures), dtype=np.complex128)
-
-    for i, temperature in enumerate(temperatures):
-        value: ValueList[MomentumBasis] = {
-            "basis": MomentumBasis(k_points),
-            "data": data[i, :],
-        }
-        fig, ax, line = _plot_alpha_delta_k(value, ax=ax)
-        line.set_label(f"T={temperature}K")
-        effective_masses[i] = _calculate_effective_mass_from_gradient(
-            temperature,
-            _get_alpha_delta_k_linear_fit(value).gradient,
-        )
-    ax.legend()  # type: ignore library type
-    fig.show()
-
-    fig, ax, line = plot_data_1d(effective_masses, np.asarray(temperatures))
-    ax.set_xlabel("Temperature/K")  # type: ignore library type
-    ax.set_ylabel("Effective mass/kg")  # type: ignore library type
-    fig.show()
->>>>>>> ac6c7682
     input()