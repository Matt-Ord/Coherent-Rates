from __future__ import annotations

from typing import TYPE_CHECKING, Any

from matplotlib import pyplot as plt
<<<<<<< HEAD
from surface_potential_analysis.operator.operations import apply_operator_to_states
from surface_potential_analysis.operator.operator import (
    apply_operator_to_state,
)
=======
>>>>>>> ac5b2f86
from surface_potential_analysis.potential.plot import plot_potential_1d_x
from surface_potential_analysis.state_vector.plot import (
    animate_state_over_list_1d_k,
    animate_state_over_list_1d_x,
    plot_state_1d_k,
    plot_state_1d_x,
)
from surface_potential_analysis.state_vector.plot_value_list import (
    plot_value_list_against_time,
)
from surface_potential_analysis.state_vector.state_vector_list import (
    state_vector_list_into_iter,
)

from coherent_rates.isf import get_boltzmann_isf, get_isf_pair_states
from coherent_rates.system import (
    PeriodicSystem,
    PeriodicSystemConfig,
    get_average_boltzmann_isf,
    get_extended_interpolated_potential,
    get_hamiltonian,
    solve_schrodinger_equation,
)

if TYPE_CHECKING:
    from surface_potential_analysis.basis.stacked_basis import (
        StackedBasisWithVolumeLike,
    )
    from surface_potential_analysis.basis.time_basis_like import EvenlySpacedTimeBasis
    from surface_potential_analysis.state_vector.state_vector import StateVector


def plot_system_eigenstates(
    system: PeriodicSystem,
    config: PeriodicSystemConfig,
) -> None:
    """Plot the potential against position."""
    potential = get_extended_interpolated_potential(
        system,
        config.shape,
        config.resolution,
    )
    fig, ax, _ = plot_potential_1d_x(potential)

    hamiltonian = get_hamiltonian(system, config)
    eigenvectors = hamiltonian["basis"][0].vectors

    ax1 = ax.twinx()
    fig2, ax2 = plt.subplots()
    for _i, state in enumerate(state_vector_list_into_iter(eigenvectors)):
        plot_state_1d_x(state, ax=ax1)

        plot_state_1d_k(state, ax=ax2)

    fig.show()
    fig2.show()
    input()


def plot_system_evolution(
    system: PeriodicSystem,
    config: PeriodicSystemConfig,
    initial_state: StateVector[Any],
    times: EvenlySpacedTimeBasis[Any, Any, Any],
) -> None:
    potential = get_extended_interpolated_potential(
        system,
        config.shape,
        config.resolution,
    )
    fig, ax, line = plot_potential_1d_x(potential)
    line.set_color("orange")
    ax1 = ax.twinx()
    states = solve_schrodinger_equation(system, config, initial_state, times)

    fig, ax, _anim = animate_state_over_list_1d_x(states, ax=ax1)

    fig.show()
    input()


def plot_system_evolution_with_potential(
    system: PeriodicSystem,
    config: PeriodicSystemConfig,
    initial_state: StateVector[Any],
    times: EvenlySpacedTimeBasis[Any, Any, Any],
) -> None:
    potential = get_extended_interpolated_potential(
        system,
        config.shape,
        config.resolution,
    )
    fig, ax, line = plot_potential_1d_x(potential)
    line.set_color("orange")
    ax1 = ax.twinx()
    states = solve_schrodinger_equation(system, config, initial_state, times)

    fig, ax, _anim = animate_state_over_list_1d_x(states, ax=ax1)

    fig.show()
    input()


def plot_pair_system_evolution(
    system: PeriodicSystem,
    config: PeriodicSystemConfig,
    initial_state: StateVector[StackedBasisWithVolumeLike[Any, Any, Any]],
    times: EvenlySpacedTimeBasis[Any, Any, Any],
    direction: tuple[int] = (1,),
) -> None:
    potential = get_extended_interpolated_potential(
        system,
        config.shape,
        config.resolution,
    )
    fig, ax, line = plot_potential_1d_x(potential)
    line.set_color("orange")
    ax1 = ax.twinx()

    (
        state_evolved_scattered,
        state_scattered_evolved,
    ) = get_isf_pair_states(system, config, initial_state, times, direction)

    fig, ax, _anim1 = animate_state_over_list_1d_x(state_evolved_scattered, ax=ax1)
    fig, ax, _anim2 = animate_state_over_list_1d_x(state_scattered_evolved, ax=ax1)

    fig.show()

    fig, ax = plt.subplots()
    fig, ax, _anim3 = animate_state_over_list_1d_k(state_evolved_scattered, ax=ax)
    fig, ax, _anim4 = animate_state_over_list_1d_k(state_scattered_evolved, ax=ax)

    fig.show()
    input()


def plot_boltzmann_isf(
    system: PeriodicSystem,
    config: PeriodicSystemConfig,
    times: EvenlySpacedTimeBasis[Any, Any, Any],
    direction: tuple[int] = (1,),
    *,
    n_repeats: int = 10,
) -> None:
    data = get_boltzmann_isf(
        system,
        config,
        times,
        direction,
        n_repeats=n_repeats,
    )
<<<<<<< HEAD
    potential = get_extended_interpolated_potential(
        system,
        config.shape,
        config.resolution,
    )
    fig, ax, line = plot_potential_1d_x(potential)
    line.set_color("orange")
    ax1 = ax.twinx()

    fig, ax, _anim1 = animate_state_over_list_1d_x(state_evolved_scattered, ax=ax1)
    fig, ax, _anim2 = animate_state_over_list_1d_x(state_scattered_evolved, ax=ax1)

    fig.show()

    fig, ax = plt.subplots()
    fig, ax, _anim3 = animate_state_over_list_1d_k(state_evolved_scattered, ax=ax)
    fig, ax, _anim4 = animate_state_over_list_1d_k(state_scattered_evolved, ax=ax)

    fig.show()
    input()


def plot_boltzmann_isf(
    system: PeriodicSystem,
    config: PeriodicSystemConfig,
    temperature: float,
    times: EvenlySpacedTimeBasis[Any, Any, Any],
    direction: tuple[int] = (1,),
    n_repeats: int = 10,
) -> None:
    data = get_average_boltzmann_isf(
        system,
        config,
        times,
        direction,
        temperature,
        n_repeats,
    )
    fig, _, _ = plot_value_list_against_time(data)
=======
    fig, ax, line = plot_value_list_against_time(data)
    line.set_label("abs ISF")

    fig, ax, line = plot_value_list_against_time(data, ax=ax, measure="real")
    line.set_label("real ISF")

    fig, ax, line = plot_value_list_against_time(data, ax=ax, measure="imag")
    line.set_label("imag ISF")

    ax.set_ylabel("ISF")
    ax.legend()

>>>>>>> ac5b2f86
    fig.show()
    input()<|MERGE_RESOLUTION|>--- conflicted
+++ resolved
@@ -3,13 +3,6 @@
 from typing import TYPE_CHECKING, Any
 
 from matplotlib import pyplot as plt
-<<<<<<< HEAD
-from surface_potential_analysis.operator.operations import apply_operator_to_states
-from surface_potential_analysis.operator.operator import (
-    apply_operator_to_state,
-)
-=======
->>>>>>> ac5b2f86
 from surface_potential_analysis.potential.plot import plot_potential_1d_x
 from surface_potential_analysis.state_vector.plot import (
     animate_state_over_list_1d_k,
@@ -28,7 +21,6 @@
 from coherent_rates.system import (
     PeriodicSystem,
     PeriodicSystemConfig,
-    get_average_boltzmann_isf,
     get_extended_interpolated_potential,
     get_hamiltonian,
     solve_schrodinger_equation,
@@ -162,47 +154,6 @@
         direction,
         n_repeats=n_repeats,
     )
-<<<<<<< HEAD
-    potential = get_extended_interpolated_potential(
-        system,
-        config.shape,
-        config.resolution,
-    )
-    fig, ax, line = plot_potential_1d_x(potential)
-    line.set_color("orange")
-    ax1 = ax.twinx()
-
-    fig, ax, _anim1 = animate_state_over_list_1d_x(state_evolved_scattered, ax=ax1)
-    fig, ax, _anim2 = animate_state_over_list_1d_x(state_scattered_evolved, ax=ax1)
-
-    fig.show()
-
-    fig, ax = plt.subplots()
-    fig, ax, _anim3 = animate_state_over_list_1d_k(state_evolved_scattered, ax=ax)
-    fig, ax, _anim4 = animate_state_over_list_1d_k(state_scattered_evolved, ax=ax)
-
-    fig.show()
-    input()
-
-
-def plot_boltzmann_isf(
-    system: PeriodicSystem,
-    config: PeriodicSystemConfig,
-    temperature: float,
-    times: EvenlySpacedTimeBasis[Any, Any, Any],
-    direction: tuple[int] = (1,),
-    n_repeats: int = 10,
-) -> None:
-    data = get_average_boltzmann_isf(
-        system,
-        config,
-        times,
-        direction,
-        temperature,
-        n_repeats,
-    )
-    fig, _, _ = plot_value_list_against_time(data)
-=======
     fig, ax, line = plot_value_list_against_time(data)
     line.set_label("abs ISF")
 
@@ -215,6 +166,5 @@
     ax.set_ylabel("ISF")
     ax.legend()
 
->>>>>>> ac5b2f86
     fig.show()
     input()