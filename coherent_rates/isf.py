from __future__ import annotations

from dataclasses import dataclass
from pathlib import Path
from typing import TYPE_CHECKING, Any, Self, TypeVar, cast

import numpy as np
from scipy.constants import Boltzmann
from scipy.optimize import curve_fit
from surface_potential_analysis.basis.basis import (
    FundamentalBasis,
)
from surface_potential_analysis.basis.basis_like import BasisLike
from surface_potential_analysis.basis.explicit_basis import (
    ExplicitStackedBasisWithLength,
)
from surface_potential_analysis.basis.stacked_basis import (
    StackedBasisWithVolumeLike,
    TupleBasis,
)
from surface_potential_analysis.basis.time_basis_like import (
    BasisWithTimeLike,
    EvenlySpacedTimeBasis,
)
from surface_potential_analysis.basis.util import BasisUtil
from surface_potential_analysis.dynamics.schrodinger.solve import (
    solve_schrodinger_equation_diagonal,
)
from surface_potential_analysis.operator.operator import (
    SingleBasisDiagonalOperator,
    apply_operator_to_state,
    as_operator,
)
from surface_potential_analysis.state_vector.eigenstate_calculation import (
    calculate_expectation,
)
from surface_potential_analysis.state_vector.plot import get_periodic_x_operator
from surface_potential_analysis.state_vector.state_vector_list import (
    calculate_inner_products_elementwise,
)
from surface_potential_analysis.util.decorators import npy_cached_dict, timed
from surface_potential_analysis.util.util import get_measured_data

from coherent_rates.scattering_operator import (
    SparseScatteringOperator,
    apply_scattering_operator_to_state,
    apply_scattering_operator_to_states,
    get_periodic_x_operator_sparse,
)
from coherent_rates.system import get_hamiltonian

if TYPE_CHECKING:
    from surface_potential_analysis.basis.stacked_basis import (
        TupleBasisLike,
    )
    from surface_potential_analysis.operator.operator import (
        SingleBasisDiagonalOperator,
    )
    from surface_potential_analysis.state_vector.eigenstate_list import (
        StatisticalValueList,
        ValueList,
    )
    from surface_potential_analysis.state_vector.state_vector import StateVector
    from surface_potential_analysis.state_vector.state_vector_list import (
        StateVectorList,
    )

    from coherent_rates.system import PeriodicSystem, PeriodicSystemConfig

_BT0 = TypeVar("_BT0", bound=BasisWithTimeLike[Any, Any])

_B0 = TypeVar("_B0", bound=BasisLike[Any, Any])
_B1 = TypeVar("_B1", bound=BasisLike[Any, Any])
_B2 = TypeVar("_B2", bound=BasisLike[Any, Any])

<<<<<<< HEAD
=======
_BV0 = TypeVar("_BV0", bound=StackedBasisWithVolumeLike[Any, Any, Any])
>>>>>>> b781dd37

_BV0 = TypeVar("_BV0", bound=StackedBasisWithVolumeLike[Any, Any, Any])
_ESB0 = TypeVar("_ESB0", bound=ExplicitStackedBasisWithLength[Any, Any])


def _get_isf_pair_states_from_hamiltonian(
    hamiltonian: SingleBasisDiagonalOperator[_B0],
    operator: SparseScatteringOperator[_ESB0, _ESB0],
    initial_state: StateVector[_B1],
    times: _BT0,
) -> tuple[StateVectorList[_BT0, _ESB0], StateVectorList[_BT0, _B0]]:
    state_evolved = solve_schrodinger_equation_diagonal(
        initial_state,
        times,
        hamiltonian,
    )

    state_evolved_scattered = apply_scattering_operator_to_states(
        operator,
        state_evolved,
    )

    state_scattered = apply_scattering_operator_to_state(operator, initial_state)

    state_scattered_evolved = solve_schrodinger_equation_diagonal(
        state_scattered,
        times,
        hamiltonian,
    )

    return (state_evolved_scattered, state_scattered_evolved)


def get_isf_pair_states(
    system: PeriodicSystem,
    config: PeriodicSystemConfig,
    initial_state: StateVector[_B1],
    times: _BT0,
    direction: tuple[int, ...] | None = None,
) -> tuple[
    StateVectorList[_BT0, BasisLike[Any, Any]],
    StateVectorList[_BT0, BasisLike[Any, Any]],
]:
    hamiltonian = get_hamiltonian(system, config)
    operator = get_periodic_x_operator_sparse(
        hamiltonian["basis"][1],
        direction=direction,
    )

    return _get_isf_pair_states_from_hamiltonian(
        hamiltonian,
        operator,
        initial_state,
        times,
    )


@timed
def _get_isf_from_hamiltonian(
    hamiltonian: SingleBasisDiagonalOperator[_B0],
    operator: SparseScatteringOperator[_ESB0, _ESB0],
    initial_state: StateVector[_B1],
    times: _BT0,
) -> ValueList[_BT0]:
    (
        state_evolved_scattered,
        state_scattered_evolved,
    ) = _get_isf_pair_states_from_hamiltonian(
        hamiltonian,
        operator,
        initial_state,
        times,
    )
    return calculate_inner_products_elementwise(
        state_scattered_evolved,
        state_evolved_scattered,
    )


def _get_states_per_band(
    states: StateVectorList[
        _B1,
        ExplicitStackedBasisWithLength[TupleBasisLike[_B0, _B2], Any],
    ],
) -> StateVectorList[TupleBasis[_B0, _B1], _B2]:
    basis = states["basis"][1].vectors["basis"][0]

    data = states["data"].reshape(-1, *basis.shape).swapaxes(0, 1)
    return {
        "basis": TupleBasis(TupleBasis(basis[0], states["basis"][0]), basis[1]),
        "data": data.ravel(),
    }


def _get_band_resolved_isf_from_hamiltonian(
    hamiltonian: SingleBasisDiagonalOperator[
        ExplicitStackedBasisWithLength[TupleBasisLike[_B0, Any], Any]
    ],
    operator: SparseScatteringOperator[_ESB0, _ESB0],
    initial_state: StateVector[_B1],
    times: _BT0,
) -> ValueList[TupleBasis[_B0, _BT0]]:
    (
        state_evolved_scattered,
        state_scattered_evolved,
    ) = _get_isf_pair_states_from_hamiltonian(
        hamiltonian,
        operator,
        initial_state,
        times,
    )
    per_band_scattered_evolved = _get_states_per_band(
        state_scattered_evolved,
    )
    per_band_evolved_scattered = _get_states_per_band(
        state_evolved_scattered,
    )

    return calculate_inner_products_elementwise(
        per_band_scattered_evolved,
        per_band_evolved_scattered,
    )


def get_isf(
    system: PeriodicSystem,
    config: PeriodicSystemConfig,
    initial_state: StateVector[_B1],
    times: _BT0,
    direction: tuple[int, ...] | None = None,
) -> ValueList[_BT0]:
    hamiltonian = get_hamiltonian(system, config)
    operator = get_periodic_x_operator_sparse(
        hamiltonian["basis"][1],
        direction=direction,
    )

    return _get_isf_from_hamiltonian(hamiltonian, operator, initial_state, times)


def _get_boltzmann_state_from_hamiltonian(
    hamiltonian: SingleBasisDiagonalOperator[_B0],
    temperature: float,
    phase: np.ndarray[tuple[int], np.dtype[np.float64]],
) -> StateVector[_B0]:
    boltzmann_distribution = np.exp(
        -hamiltonian["data"] / (2 * Boltzmann * temperature),
    )
    normalization = np.sqrt(sum(np.square(boltzmann_distribution)))
    boltzmann_state = boltzmann_distribution * np.exp(1j * phase) / normalization
    return {"basis": hamiltonian["basis"][0], "data": boltzmann_state}


def _get_random_boltzmann_state_from_hamiltonian(
    hamiltonian: SingleBasisDiagonalOperator[_B0],
    temperature: float,
) -> StateVector[_B0]:
    rng = np.random.default_rng()
    phase = 2 * np.pi * rng.random(len(hamiltonian["data"]))
    return _get_boltzmann_state_from_hamiltonian(hamiltonian, temperature, phase)


def get_random_boltzmann_state(
    system: PeriodicSystem,
    config: PeriodicSystemConfig,
) -> StateVector[ExplicitStackedBasisWithLength[Any, Any]]:
    """Generate a random Boltzmann state.

    Follows the formula described in eqn 5 in
    https://doi.org/10.48550/arXiv.2002.12035.


    Args:
    ----
        system (PeriodicSystem): system
        config (PeriodicSystemConfig): config
        temperature (float): temperature of the system

    Returns:
    -------
        StateVector[Any]: state with boltzmann distribution

    """
    hamiltonian = get_hamiltonian(system, config)
    return _get_random_boltzmann_state_from_hamiltonian(hamiltonian, config.temperature)


def _get_boltzmann_isf_from_hamiltonian(
    hamiltonian: SingleBasisDiagonalOperator[_ESB0],
    temperature: float,
    times: _BT0,
    direction: tuple[int, ...] | None = None,
    *,
    n_repeats: int = 1,
) -> StatisticalValueList[_BT0]:
    isf_data = np.zeros((n_repeats, times.n), dtype=np.complex128)
    # Convert the operator to the hamiltonian basis
    # to prevent conversion in each repeat
    operator = get_periodic_x_operator_sparse(
        hamiltonian["basis"][1],
        direction=direction,
    )
    for i in range(n_repeats):
        state = _get_random_boltzmann_state_from_hamiltonian(
            hamiltonian,
            temperature,
        )
        data = _get_isf_from_hamiltonian(hamiltonian, operator, state, times)
        isf_data[i, :] = data["data"]

    mean = np.mean(isf_data, axis=0, dtype=np.complex128)
    sd = np.std(isf_data, axis=0, dtype=np.complex128)
    return {
        "data": mean,
        "basis": times,
        "standard_deviation": sd,
    }


def get_boltzmann_isf(
    system: PeriodicSystem,
    config: PeriodicSystemConfig,
    times: _BT0,
    direction: tuple[int, ...] | None = None,
    *,
    n_repeats: int = 1,
) -> StatisticalValueList[_BT0]:
    direction = tuple(1 for _ in config.shape) if direction is None else direction
    hamiltonian = get_hamiltonian(system, config)
    return _get_boltzmann_isf_from_hamiltonian(
        hamiltonian,
        config.temperature,
        times,
        direction,
        n_repeats=n_repeats,
    )


def get_band_resolved_boltzmann_isf(
    system: PeriodicSystem,
    config: PeriodicSystemConfig,
    times: _BT0,
    direction: tuple[int, ...] | None = None,
    *,
    n_repeats: int = 1,
) -> StatisticalValueList[TupleBasisLike[BasisLike[Any, Any], _BT0]]:
    hamiltonian = get_hamiltonian(system, config)  #
    bands = hamiltonian["basis"][0].vectors["basis"][0][0]
    operator = get_periodic_x_operator_sparse(hamiltonian["basis"][0], direction)

    isf_data = np.zeros((n_repeats, bands.n * times.n), dtype=np.complex128)

    for i in range(n_repeats):
        state = _get_random_boltzmann_state_from_hamiltonian(
            hamiltonian,
            config.temperature,
        )
        data = _get_band_resolved_isf_from_hamiltonian(
            hamiltonian,
            operator,
            state,
            times,
        )
        isf_data[i, :] = data["data"]

    mean = np.mean(isf_data, axis=0, dtype=np.complex128)
    sd = np.std(isf_data, axis=0, dtype=np.complex128)
    return {
        "data": mean,
        "basis": TupleBasis(bands, times),
        "standard_deviation": sd,
    }


@dataclass
class GaussianFitData:
    """Represents the parameters from a Gaussian fit."""

    amplitude: float
    amplitude_error: float
    width: float
    width_error: float


def fit_abs_isf_to_gaussian(
    values: ValueList[_BT0],
) -> GaussianFitData:
    def gaussian(
        x: np.ndarray[Any, np.dtype[np.float64]],
        a: float,
        b: float,
    ) -> np.ndarray[Any, np.dtype[np.float64]]:
        return a * np.exp(-1 * np.square(x / b) / 2)

    x_data = BasisUtil(values["basis"]).nx_points
    y_data = get_measured_data(values["data"], "abs")
    parameters, covariance = curve_fit(gaussian, x_data, y_data)
    fit_A = parameters[0]
    fit_B = parameters[1]
    dt = values["basis"].times[1]

    return GaussianFitData(
        fit_A,
        np.sqrt(covariance[0][0]),
        fit_B * dt,
        np.sqrt(covariance[1][1]) * dt,
    )


def fit_abs_isf_to_double_gaussian(
    values: ValueList[_BT0],
) -> tuple[GaussianFitData, GaussianFitData]:
    def double_gaussian(
        x: np.ndarray[Any, np.dtype[np.float64]],
        a1: float,
        b1: float,
        a2: float,
        b2: float,
    ) -> np.ndarray[Any, np.dtype[np.float64]]:
        return a1 * np.exp(-1 * np.square(x / b1) / 2) + a2 * np.exp(
            -1 * np.square(x / b2) / 2,
        )

    x_data = BasisUtil(values["basis"]).nx_points
    y_data = get_measured_data(values["data"], "abs")
    parameters, covariance = curve_fit(double_gaussian, x_data, y_data)
    fit_A1 = parameters[0]
    fit_B1 = parameters[1]
    fit_A2 = parameters[2]
    fit_B2 = parameters[3]
    dt = values["basis"].times[1]

    return (
        GaussianFitData(
            fit_A1,
            np.sqrt(covariance[0][0]),
            fit_B1 * dt,
            np.sqrt(covariance[1][1]) * dt,
        ),
        GaussianFitData(
            fit_A2,
            np.sqrt(covariance[2][2]),
            fit_B2 * dt,
            np.sqrt(covariance[3][3]) * dt,
        ),
    )


def truncate_value_list(
    values: ValueList[EvenlySpacedTimeBasis[int, int, int]],
    index: int,
) -> ValueList[EvenlySpacedTimeBasis[int, int, int]]:
    data = values["data"][0 : index + 1]
    new_times = EvenlySpacedTimeBasis(index + 1, 1, 0, values["basis"].times[index])
    return {"basis": new_times, "data": data}


class MomentumBasis(FundamentalBasis[Any]):  # noqa: D101
    def __init__(self, k_points: np.ndarray[Any, np.dtype[np.float64]]) -> None:  # noqa: D107, ANN101
        self._k_points = k_points
        super().__init__(k_points.size)

    @property
    def k_points(self: Self) -> np.ndarray[Any, np.dtype[np.float64]]:  # noqa: D102
        return self._k_points


def get_free_particle_time(
    system: PeriodicSystem,
    config: PeriodicSystemConfig,
    direction: tuple[int, ...] | None = None,
) -> float:
    direction = tuple(1 for _ in config.shape) if direction is None else direction
    basis = system.get_potential(config.shape, config.resolution)["basis"]
    dk_stacked = BasisUtil(basis).dk_stacked
<<<<<<< HEAD
    k = np.linalg.norm(np.einsum("i,ij->j", direction, dk_stacked))
=======
    k = np.linalg.norm(np.einsum("i,ij->j", n_k, dk_stacked))
    k = np.linalg.norm(dk_stacked[0]) if k == 0 else k
>>>>>>> b781dd37
    return np.sqrt(system.mass / (Boltzmann * config.temperature * k**2))


def _get_default_nk_points(config: PeriodicSystemConfig) -> list[tuple[int, ...]]:
    return list(
        zip(
            *tuple(
                cast(list[int], (s * np.arange(1, r)).tolist())
                for (s, r) in zip(config.shape, config.resolution, strict=True)
            ),
        ),
    )


def _get_ak_data_path(
    system: PeriodicSystem,
    config: PeriodicSystemConfig,
    *,
    nk_points: list[tuple[int, ...]] | None = None,
    times: EvenlySpacedTimeBasis[Any, Any, Any] | None = None,  # noqa: ARG001
) -> Path:
    nk_points = _get_default_nk_points(config) if nk_points is None else nk_points
    return Path(f"data/{hash((system, config))}.{hash(nk_points[0])}.npz")


@npy_cached_dict(_get_ak_data_path, load_pickle=True)
def get_ak_data(
    system: PeriodicSystem,
    config: PeriodicSystemConfig,
    *,
    nk_points: list[tuple[int, ...]] | None = None,
    times: EvenlySpacedTimeBasis[Any, Any, Any] | None = None,
) -> ValueList[MomentumBasis]:
    nk_points = _get_default_nk_points(config) if nk_points is None else nk_points
    free_time = get_free_particle_time(system, config, nk_points[0])
    times = (
        EvenlySpacedTimeBasis(
            100,
            1,
            0,
            4 * free_time,
        )
        if times is None
        else times
    )

    rates = np.zeros(len(nk_points), dtype=np.complex128)
    hamiltonian = get_hamiltonian(system, config)
    for i, direction in enumerate(nk_points):
        isf = _get_boltzmann_isf_from_hamiltonian(
            hamiltonian,
            config.temperature,
            times,
            direction,
            n_repeats=10,
        )

        is_increasing = np.diff(np.abs(isf["data"])) > 0
        first_increasing_idx = np.argmax(is_increasing).item()
        idx = times.n - 1 if first_increasing_idx == 0 else first_increasing_idx

        truncated_isf = truncate_value_list(isf, idx)
        rates[i] = 1 / fit_abs_isf_to_gaussian(truncated_isf).width
        times = EvenlySpacedTimeBasis(
            times.n,
            times.step,
            times.offset,
            times.times[idx],
        )
    dk_stacked = BasisUtil(hamiltonian["basis"][0]).dk_stacked
    k_points = np.linalg.norm(np.einsum("ij,jk->ik", nk_points, dk_stacked), axis=1)
    basis = MomentumBasis(k_points)
    return {"data": rates, "basis": basis}


def _get_scattered_energy_change(
    hamiltonian: SingleBasisDiagonalOperator[_BV0],
    state: StateVector[Any],
    direction: tuple[int, ...] | None = None,
) -> float:
    hamiltonian_operator = as_operator(hamiltonian)
    operator = get_periodic_x_operator(hamiltonian["basis"][0], direction)

    energy = np.real(calculate_expectation(hamiltonian_operator, state))
    scattered_state = apply_operator_to_state(operator, state)
    scattered_energy = calculate_expectation(
        hamiltonian_operator,
        scattered_state,
    )

    return np.real(scattered_energy - energy)


def _get_thermal_scattered_energy_change(
    hamiltonian: SingleBasisDiagonalOperator[_BV0],
    temperature: float,
    direction: tuple[int, ...] | None = None,
    *,
    n_repeats: int = 10,
) -> ValueList[FundamentalBasis[int]]:
    energy_change = np.zeros(n_repeats, dtype=np.complex128)
    for i in range(n_repeats):
        state = _get_random_boltzmann_state_from_hamiltonian(hamiltonian, temperature)
        energy_change[i] = _get_scattered_energy_change(hamiltonian, state, direction)

    return {"basis": FundamentalBasis(n_repeats), "data": energy_change}


def get_thermal_scattered_energy_change_against_k(
    system: PeriodicSystem,
    config: PeriodicSystemConfig,
    *,
    nk_points: list[tuple[int, ...]] | None = None,
    n_repeats: int = 10,
) -> ValueList[MomentumBasis]:
    nk_points = _get_default_nk_points(config) if nk_points is None else nk_points
    hamiltonian = get_hamiltonian(system, config)
    energy_change = np.zeros(len(nk_points), dtype=np.complex128)
    for i, k_point in enumerate(nk_points):
        energy_change[i] = np.average(
            _get_thermal_scattered_energy_change(
                hamiltonian,
                config.temperature,
                k_point,
                n_repeats=n_repeats,
            )["data"],
        )

    dk_stacked = BasisUtil(hamiltonian["basis"][0]).dk_stacked
    k_points = np.linalg.norm(np.einsum("ij,jk->ik", nk_points, dk_stacked), axis=1)
    basis = MomentumBasis(k_points)
    return {"data": energy_change, "basis": basis}


def get_scattered_energy_change_against_k(
    system: PeriodicSystem,
    config: PeriodicSystemConfig,
    state: StateVector[Any],
    *,
    nk_points: list[tuple[int, ...]] | None = None,
) -> ValueList[MomentumBasis]:
    nk_points = _get_default_nk_points(config) if nk_points is None else nk_points
    hamiltonian = get_hamiltonian(system, config)
    energy_change = np.zeros(len(nk_points), dtype=np.complex128)
    for i, k_point in enumerate(nk_points):
        energy_change[i] = _get_scattered_energy_change(hamiltonian, state, k_point)

    dk_stacked = BasisUtil(hamiltonian["basis"][0]).dk_stacked
    k_points = np.linalg.norm(np.einsum("ij,jk->ik", nk_points, dk_stacked), axis=1)
    basis = MomentumBasis(k_points)
    return {"data": energy_change, "basis": basis}


def calculate_effective_mass_from_gradient(
    config: PeriodicSystemConfig,
    gradient: float,
) -> float:
    return Boltzmann * config.temperature / (gradient * gradient)


@dataclass
class AlphaDeltakFitData:
    """_Stores data from linear fit with calculated effective mass."""

    gradient: float
    intercept: float
    effective_mass: float


def get_alpha_deltak_linear_fit(
    config: PeriodicSystemConfig,
    values: ValueList[MomentumBasis],
) -> AlphaDeltakFitData:
    k_points = values["basis"].k_points
    rates = values["data"]
    gradient, intercept = np.polyfit(k_points, rates, 1)
    effective_mass = calculate_effective_mass_from_gradient(config, gradient)
    return AlphaDeltakFitData(gradient, intercept, effective_mass)<|MERGE_RESOLUTION|>--- conflicted
+++ resolved
@@ -73,10 +73,7 @@
 _B1 = TypeVar("_B1", bound=BasisLike[Any, Any])
 _B2 = TypeVar("_B2", bound=BasisLike[Any, Any])
 
-<<<<<<< HEAD
-=======
 _BV0 = TypeVar("_BV0", bound=StackedBasisWithVolumeLike[Any, Any, Any])
->>>>>>> b781dd37
 
 _BV0 = TypeVar("_BV0", bound=StackedBasisWithVolumeLike[Any, Any, Any])
 _ESB0 = TypeVar("_ESB0", bound=ExplicitStackedBasisWithLength[Any, Any])
@@ -452,12 +449,10 @@
     direction = tuple(1 for _ in config.shape) if direction is None else direction
     basis = system.get_potential(config.shape, config.resolution)["basis"]
     dk_stacked = BasisUtil(basis).dk_stacked
-<<<<<<< HEAD
-    k = np.linalg.norm(np.einsum("i,ij->j", direction, dk_stacked))
-=======
+
     k = np.linalg.norm(np.einsum("i,ij->j", n_k, dk_stacked))
     k = np.linalg.norm(dk_stacked[0]) if k == 0 else k
->>>>>>> b781dd37
+
     return np.sqrt(system.mass / (Boltzmann * config.temperature * k**2))
 
 
